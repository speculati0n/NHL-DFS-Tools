--- conflicted
+++ resolved
@@ -4,11 +4,7 @@
 import sys
 
 
-<<<<<<< HEAD
-def _ensure_repo_on_path() -> None:
-=======
-def _ensure_repo_on_path():
->>>>>>> a1e758ad
+
     repo_root = os.path.abspath(os.path.join(os.path.dirname(__file__), os.pardir))
     if repo_root not in sys.path:
         sys.path.insert(0, repo_root)
@@ -16,15 +12,7 @@
 
 _ensure_repo_on_path()
 
-<<<<<<< HEAD
-from nhl_tools.nhl_simulator import main
-=======
 
-def main():
-    from nhl_tools.nhl_simulator import main as sim_main
-
-    sim_main()
->>>>>>> a1e758ad
 
 
 if __name__ == "__main__":
