--- conflicted
+++ resolved
@@ -232,13 +232,7 @@
 
     # diversification (soft): forbid all players from previous lineup
     if diversify > 0 and diversify_with:
-<<<<<<< HEAD
-        for forbid_idx in _normalise_history(df, idx, diversify_with):
-            limit = max(0, len(forbid_idx) - int(diversify))
-            prob += lpSum(x[i] for i in forbid_idx) <= limit
-=======
-
->>>>>>> efa25d53
+
 
     # solve
     status = prob.solve(PULP_CBC_CMD(msg=False))
@@ -260,11 +254,7 @@
     """
     players = add_quality_columns(df)
     outs = []
-<<<<<<< HEAD
-    history: list[list[int]] = []
-=======
-
->>>>>>> efa25d53
+
     for k in range(n):
         ok, idxs = solve_single_lineup(
             players, w_up, w_con, w_dud, min_salary, max_vs_goalie,
@@ -292,11 +282,7 @@
         lineup["LineupID"] = k+1
         lineup["Slot"] = (["C1","C2","W1","W2","W3","D1","D2","G","UTIL"])[:len(lineup)]
         outs.append(lineup)
-<<<<<<< HEAD
-        history.append([int(i) for i in idxs if players.loc[i, "PosCanon"] != "G"])
-=======
-
->>>>>>> efa25d53
+
     if outs:
         return pd.concat(outs, ignore_index=True)
     return pd.DataFrame()
