--- conflicted
+++ resolved
@@ -187,75 +187,7 @@
 
     # diversification (soft): forbid all players from previous lineup
     if diversify > 0 and diversify_with:
-<<<<<<< HEAD
-        # Accept multiple historical lineups and normalise them into skater indices.
-        if not isinstance(diversify_with, (list, tuple)):
-            raw_history = [diversify_with]
-        else:
-            raw_history = list(diversify_with)
-
-        # Map player names to candidate indices once so we can translate
-        # older history formats that stored names instead of row ids.
-        name_to_idx: dict[str, set[int]] = {}
-        for i in idx:
-            if df.loc[i, "PosCanon"] == "G":
-                continue
-            name_to_idx.setdefault(str(df.loc[i, "Name"]), set()).add(i)
-
-        for prev in raw_history:
-            if not prev:
-                continue
-
-            # Normalise the lineup representation into a set of DataFrame indices.
-            if isinstance(prev, (set, list, tuple)) and prev and not isinstance(next(iter(prev)), (list, tuple, set)):
-                items = list(prev)
-            elif isinstance(prev, (set, list, tuple)):
-                # Guard against nested history like [[...], [...]] where `prev`
-                # may itself be a list of players.
-                items = []
-                for chunk in prev:
-                    if not chunk:
-                        continue
-                    if isinstance(chunk, (set, list, tuple)):
-                        items.extend(chunk)
-                    else:
-                        items.append(chunk)
-            else:
-                items = [prev]
-
-            forbid_idx: set[int] = set()
-            for item in items:
-                if isinstance(item, (int, np.integer)):
-                    j = int(item)
-                    if 0 <= j < N and df.loc[j, "PosCanon"] != "G":
-                        forbid_idx.add(j)
-                elif isinstance(item, str):
-                    forbid_idx.update(name_to_idx.get(item, set()))
-                else:
-                    # Support (name, team) tuples to reduce ambiguity if provided.
-                    if isinstance(item, tuple) and item:
-                        name = str(item[0])
-                        forbid_idx.update(name_to_idx.get(name, set()))
-
-            if not forbid_idx:
-                continue
-
-            limit = max(0, len(forbid_idx) - int(diversify))
-            prob += lpSum(x[i] for i in forbid_idx) <= limit
-=======
-        # Accept either a single list of names (legacy behavior) or
-        # multiple historical lineups to avoid repeating any of them.
-        if diversify_with and isinstance(diversify_with[0], str):  # type: ignore[index]
-            history = [set(diversify_with)]  # type: ignore[list-item]
-        else:
-            history = [set(names) for names in diversify_with if names]  # type: ignore[union-attr]
-
-        for prev in history:
-            forbid = [i for i in idx if df.loc[i, "Name"] in prev and df.loc[i, "PosCanon"] != "G"]
-            if forbid:
-                limit = max(0, len(forbid) - int(diversify))
-                prob += lpSum(x[i] for i in forbid) <= limit
->>>>>>> 83d657f7
+
 
     # solve
     status = prob.solve(PULP_CBC_CMD(msg=False))
@@ -277,11 +209,7 @@
     """
     players = add_quality_columns(df)
     outs = []
-<<<<<<< HEAD
-    history: list[list[int]] = []
-=======
-    history: list[list[str]] = []
->>>>>>> 83d657f7
+
     for k in range(n):
         ok, idxs = solve_single_lineup(
             players, w_up, w_con, w_dud, min_salary, max_vs_goalie,
@@ -309,11 +237,7 @@
         lineup["LineupID"] = k+1
         lineup["Slot"] = (["C1","C2","W1","W2","W3","D1","D2","G","UTIL"])[:len(lineup)]
         outs.append(lineup)
-<<<<<<< HEAD
-        history.append([int(i) for i in idxs if players.loc[i, "PosCanon"] != "G"])
-=======
-        history.append(lineup[lineup["PosCanon"] != "G"]["Name"].tolist())
->>>>>>> 83d657f7
+
     if outs:
         return pd.concat(outs, ignore_index=True)
     return pd.DataFrame()
